import { NextRequest, NextResponse } from 'next/server';

// Helper function to extract client IP address from request
function getClientIP(request: NextRequest): string {
  // Try different header sources for the real IP
  const forwarded = request.headers.get('x-forwarded-for');
  const realIP = request.headers.get('x-real-ip');
  const cfConnectingIP = request.headers.get('cf-connecting-ip'); // Cloudflare
  
  if (forwarded) {
    // x-forwarded-for can contain multiple IPs, take the first one
    return forwarded.split(',')[0].trim();
  }
  
  if (realIP) {
    return realIP.trim();
  }
  
  if (cfConnectingIP) {
    return cfConnectingIP.trim();
  }
  
  // Fallback - this won't be available in Vercel edge functions
  return 'unknown IP';
}

<<<<<<< HEAD
// Staff access verification endpoint - requires STAFF_ACCESS_CODE environment variable
=======
// Production staff access verification
>>>>>>> 1e040fbb
export async function POST(request: NextRequest) {
  try {
    const { accessCode } = await request.json();
    
    // Get the staff access code from environment variables
    const correctAccessCode = process.env.STAFF_ACCESS_CODE;
    
    // If no access code is configured, deny access for security
    if (!correctAccessCode) {
      console.warn('⚠️ STAFF_ACCESS_CODE not configured - denying access');
      return NextResponse.json(
        { success: false, error: 'Access code system not configured' }, 
        { status: 503 }
      );
    }
    
    // Verify the access code (case-sensitive comparison)
    const isValid = accessCode === correctAccessCode;
    
    // Get client IP for logging
    const clientIP = getClientIP(request);
    
    // Log the attempt (without exposing the actual codes)
    console.log(`🔐 Staff access attempt: ${isValid ? 'SUCCESS' : 'FAILED'} from ${clientIP}`);
    
    if (isValid) {
      return NextResponse.json({ success: true });
    } else {
      // Add a small delay to prevent rapid brute force attempts
      await new Promise(resolve => setTimeout(resolve, 1000));
      
      return NextResponse.json(
        { success: false, error: 'Invalid access code' }, 
        { status: 401 }
      );
    }
    
  } catch (error) {
    console.error('Access code verification error:', error);
    return NextResponse.json(
      { success: false, error: 'Verification failed' }, 
      { status: 500 }
    );
  }
} <|MERGE_RESOLUTION|>--- conflicted
+++ resolved
@@ -24,11 +24,7 @@
   return 'unknown IP';
 }
 
-<<<<<<< HEAD
-// Staff access verification endpoint - requires STAFF_ACCESS_CODE environment variable
-=======
 // Production staff access verification
->>>>>>> 1e040fbb
 export async function POST(request: NextRequest) {
   try {
     const { accessCode } = await request.json();
